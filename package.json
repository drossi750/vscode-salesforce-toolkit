--- conflicted
+++ resolved
@@ -208,30 +208,18 @@
 		"chai-subset": "^1.6.0",
 		"decache": "^4.5.1",
 		"dom-parser": "^0.1.6",
-<<<<<<< HEAD
-		"glob": "^7.1.6",
-		"mocha": "^10.2.0",
-		"mocha-multi-reporters": "^1.1.7",
-=======
 		"glob": "^7.1.7",
 		"mocha": "10.1.0",
 		"mocha-multi-reporters": "^1.5.1",
->>>>>>> c9b5ce6f
 		"nyc": "^15.0.1",
 		"reflect-metadata": "^0.1.1",
 		"renderjson": "^1.4.0",
 		"ts-loader": "^9.4.2",
 		"ts-node": "^8.8.2",
 		"tslint": "^5.20.0",
-<<<<<<< HEAD
-		"typescript": "^5.1.3",
-		"vscode-test": "^1.2.2",
-		"webpack": "^5.85.0",
-=======
 		"typescript": "^5.0.4",
 		"vscode-test": "^1.6.1",
 		"webpack": "5.76.0",
->>>>>>> c9b5ce6f
 		"webpack-cli": "^5.1.1"
 	}
 }