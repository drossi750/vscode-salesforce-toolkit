{
	"name": "vscode-salesforce-toolkit",
	"publisher": "drossi750",
	"displayName": "Salesforce Toolkit",
	"description": "Salesforce DX utilities for developers",
	"license": "GPL-3.0",
	"author": {
		"name": "Davide Rossi",
		"email": "drossi750@gmail.com"
	},
	"repository": {
		"type": "git",
		"url": "https://github.com/drossi750/vscode-salesforce-toolkit.git"
	},
	"icon": "resources/cloud-computing.png",
	"galleryBanner": {
		"color": "#007acc",
		"theme": "dark"
	},
	"version": "1.3.0",
	"engines": {
		"vscode": "^1.40.0"
	},
	"categories": [
		"Other"
	],
	"activationEvents": [
		"workspaceContains:sfdx-project.json"
	],
	"main": "./dist/extension.js",
	"contributes": {
		"commands": [
			{
				"command": "sftk.createScratch",
				"title": "New",
				"view": "org-explorer",
				"icon": {
					"light": "resources/plus.png",
					"dark": "resources/plus.png"
				}
			},
			{
				"command": "sftk.refreshExplorer",
				"title": "Refresh",
				"view": "org-explorer",
				"icon": {
					"light": "resources/refresh.png",
					"dark": "resources/refresh.png"
				}
			},
			{
				"command": "sftk.createScratchPalette",
				"title": "SFTK: Create Scratch-Org"
			},
			{
				"command": "sftk.purgeExpiredScratchOrgs",
				"title": "SFTK: Purge Expired Scratch-Orgs"
			},
			{
				"command": "sftk.setDevHub",
				"view": "org-explorer",
				"title": "Select DevHub",
				"icon": {
					"light": "resources/star.png",
					"dark": "resources/star.png"
				}
			},
			{
				"command": "sftk.setScratch",
				"view": "org-explorer",
				"title": "Select Scratch Org",
				"icon": {
					"light": "resources/star.png",
					"dark": "resources/star.png"
				}
			},
			{
				"command": "sftk.openOrg",
				"view": "org-explorer",
				"title": "Open Org in the default browser",
				"icon": {
					"light": "resources/open.png",
					"dark": "resources/open.png"
				}
			},
			{
				"command": "sftk.openOrgSetup",
				"view": "org-explorer",
				"title": "Open Org Setup in the default browser",
				"icon": {
					"light": "resources/gear.png",
					"dark": "resources/gear.png"
				}
			},
			{
				"command": "sftk.deleteScratch",
				"view": "org-explorer",
				"title": "Delete",
				"icon": {
					"light": "resources/delete.png",
					"dark": "resources/delete.png"
				}
			},
			{
				"command": "sftk.deleteScratchPalette",
				"title": "SFTK: Delete Scratch-Org"
			}
		],
		"viewsContainers": {
			"activitybar": [
				{
					"id": "org-explorer",
					"title": "Explorer",
					"icon": "resources/logo.png"
				}
			]
		},
		"views": {
			"org-explorer": [
				{
					"id": "connected-orgs",
					"name": "Orgs",
					"when": "sftkEnabled"
				}
			]
		},
		"menus": {
			"view/title": [
				{
					"command": "sftk.createScratch",
					"when": "view == connected-orgs",
					"group": "navigation"
				},
				{
					"command": "sftk.refreshExplorer",
					"when": "view == connected-orgs",
					"group": "navigation"
				}
			],
			"view/item/context": [
				{
					"command": "sftk.setScratch",
					"when": "viewItem == scratch",
					"group": "inline"
				},
				{
					"command": "sftk.openOrg",
					"when": "view == connected-orgs",
					"group": "inline"
				},
				{
					"command": "sftk.openOrgSetup",
					"when": "view == connected-orgs",
					"group": "inline"
				},
				{
					"command": "sftk.deleteScratch",
					"when": "viewItem == scratch || viewItem == scratch.selected",
					"group": "inline"
				},
				{
					"command": "sftk.setDevHub",
					"when": "viewItem == devhub",
					"group": "inline"
				}
			]
		},
		"configuration": {
			"title": "Salesforce Toolkit",
			"properties": {
				"sftk.scratchOrgTimeoutOnCreate": {
					"type": "integer",
					"default": 5,
					"description": "Specifies the timeout to use when creating a scratch org, in minutes. Default set to 5."
				},
				"sftk.showExpiredScratchOrgs": {
					"type": "boolean",
					"default": false,
					"description": "Show also expired scratch orgs in the explorer"
				},
				"sftk.enableSysAdminActions": {
					"type": "boolean",
					"default": false,
					"description": "Enable advanced actions, require System Administrator access to the target orgs (experimental)"
				}
			}
		}
	},
	"scripts": {
		"vscode:prepublish": "webpack --mode production",
		"compile": "webpack --mode none",
		"watch": "webpack --mode development --watch",
		"pretest": "tsc -p ./",
		"test": "mocha out/test/runtest.js -ui tdd"
	},
	"dependencies": {
		"file-loader": "^6.2.0",
		"request": "^2.88.2"
	},
	"devDependencies": {
		"@types/chai": "^4.2.1",
		"@types/glob": "^7.1.1",
		"@types/mocha": "^5.2.7",
		"@types/node": "^12.11.7",
		"@types/vscode": "^1.40.0",
		"chai": "^4.2.0",
		"chai-as-promised": "^7.1.1",
		"chai-subset": "^1.6.0",
		"decache": "^4.5.1",
		"dom-parser": "^0.1.6",
		"glob": "^7.1.7",
		"mocha": "10.1.0",
		"mocha-multi-reporters": "^1.5.1",
		"nyc": "^15.0.1",
		"reflect-metadata": "^0.1.1",
		"renderjson": "^1.4.0",
		"ts-loader": "^9.4.2",
		"ts-node": "^8.8.2",
		"tslint": "^5.20.0",
<<<<<<< HEAD
		"typescript": "^5.0.4",
		"vscode-test": "^1.6.1",
		"webpack": "5.76.0",
		"webpack-cli": "^5.1.1"
=======
		"typescript": "^3.8.3",
		"vscode-test": "^1.2.2",
		"webpack": "^5.76.0",
		"webpack-cli": "^4.9.2"
>>>>>>> 0d8ac42e
	}
}<|MERGE_RESOLUTION|>--- conflicted
+++ resolved
@@ -217,16 +217,9 @@
 		"ts-loader": "^9.4.2",
 		"ts-node": "^8.8.2",
 		"tslint": "^5.20.0",
-<<<<<<< HEAD
 		"typescript": "^5.0.4",
 		"vscode-test": "^1.6.1",
 		"webpack": "5.76.0",
 		"webpack-cli": "^5.1.1"
-=======
-		"typescript": "^3.8.3",
-		"vscode-test": "^1.2.2",
-		"webpack": "^5.76.0",
-		"webpack-cli": "^4.9.2"
->>>>>>> 0d8ac42e
 	}
 }